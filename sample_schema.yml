tables:
 - auth_user:
    primary_key: id
    chunk_size: 5000
    fields:
     - first_name:
        provider:
          name: fake.first_name
     - last_name:
        provider:
          name: set
          value: "Bar"
     - email:
        provider:
          name: md5
        append: "@localhost"
     - phone:
<<<<<<< HEAD
          format: '+65-{value}-55'
=======
          format: '+65-{pga_value}-55'
>>>>>>> 13fd10ba
          provider:
            name: md5
            as_number: True
    excludes:
      - email:
        - "\\S[^@]*@example\\.com"

truncate:
  - django_session<|MERGE_RESOLUTION|>--- conflicted
+++ resolved
@@ -15,11 +15,7 @@
           name: md5
         append: "@localhost"
      - phone:
-<<<<<<< HEAD
-          format: '+65-{value}-55'
-=======
           format: '+65-{pga_value}-55'
->>>>>>> 13fd10ba
           provider:
             name: md5
             as_number: True
